# Default values for aws-ebs-csi-driver.
# This is a YAML-formatted file.
# Declare variables to be passed into your templates.

image:
  repository: k8s.gcr.io/provider-aws/aws-ebs-csi-driver
  tag: "v1.0.0"
  pullPolicy: IfNotPresent

sidecars:
  provisionerImage:
    repository: k8s.gcr.io/sig-storage/csi-provisioner
    tag: "v2.1.1"
  attacherImage:
    repository: k8s.gcr.io/sig-storage/csi-attacher
    tag: "v3.1.0"
  snapshotterImage:
    repository: k8s.gcr.io/sig-storage/csi-snapshotter
    tag: "v3.0.3"
  livenessProbeImage:
    repository: k8s.gcr.io/sig-storage/livenessprobe
    tag: "v2.2.0"
  resizerImage:
    repository: k8s.gcr.io/sig-storage/csi-resizer
    tag: "v1.0.0"
  nodeDriverRegistrarImage:
    repository: k8s.gcr.io/sig-storage/csi-node-driver-registrar
    tag: "v2.1.0"

snapshotController:
  repository: k8s.gcr.io/sig-storage/snapshot-controller
  tag: "v3.0.3"
<<<<<<< HEAD
  podAnnotations: {}
=======
  podLabels: {}
>>>>>>> 7f908fcc

proxy:
  http_proxy:
  no_proxy:

imagePullSecrets: []
nameOverride:
fullnameOverride:

# True if enable volume snapshot
enableVolumeSnapshot: false

# Moving to values under controller
affinity: {}
extraCreateMetadata: false
extraVolumeTags: {}
k8sTagClusterId:
nodeSelector: {}
podAnnotations: {}
priorityClassName: "system-cluster-critical"
region:
replicaCount: 2
resources: {}
tolerations: []
topologySpreadConstraints: []

controller:
  affinity: {}
  # True if enable volume scheduling for dynamic volume provisioning
  env:
    ebsPlugin: []
    provisioner: []
    attacher: []
    snapshotter: []
    resizer: []
  # If set, add pv/pvc metadata to plugin create requests as parameters.
  extraCreateMetadata: false
  # Will be removed in later version in favor of env.ebsPlugin
  extraVars: {}
  # Extra volume tags to attach to each dynamically provisioned volume.
  # ---
  # extraVolumeTags:
  #   key1: value1
  #   key2: value2
  extraVolumeTags: {}
  httpEndpoint:
  # ID of the Kubernetes cluster used for tagging provisioned EBS volumes (optional).
  k8sTagClusterId:
  nodeSelector: {}
  podAnnotations: {}
  podLabels: {}
  priorityClassName:
  # AWS region to use. If not specified then the region will be looked up via the AWS EC2 metadata
  # service.
  # ---
  # region: us-east-1
  region:
  replicaCount:
  resources: {}
  containerResources:
    ebsPlugin: {}
    provisioner: {}
    attacher: {}
    snapshotter: {}
    resizer: {}
    liveness: {}
  # We usually recommend not to specify default resources and to leave this as a conscious
  # choice for the user. This also increases chances charts run on environments with little
  # resources, such as Minikube. If you do want to specify resources, uncomment the following
  # lines, adjust them as necessary, and remove the curly braces after 'resources:'.
  # Note that you will need to set resource requests if you want the cluster autoscaler to
  # scale your nodes when you increase/decrease the number of ebs-csi-controller replicas.
  # limits:
  #   cpu: 100m
  #   memory: 128Mi
  # requests:
  #   cpu: 100m
  #   memory: 128Mi
  tolerations: []
  # TSCs without the label selector stanza
  #
  # Example:
  #
  # topologySpreadConstraints:
  #  - maxSkew: 1
  #    topologyKey: topology.kubernetes.io/zone
  #    whenUnsatisfiable: ScheduleAnyway
  #  - maxSkew: 1
  #    topologyKey: kubernetes.io/hostname
  #    whenUnsatisfiable: ScheduleAnyway
  topologySpreadConstraints: []


# Moving to values under node
# The "maximum number of attachable volumes" per node
volumeAttachLimit:

node:
  env:
    ebsPlugin: []
    nodeDriverRegistrar: []
  kubeletPath: /var/lib/kubelet
  priorityClassName:
  nodeSelector: {}
  podAnnotations: {}
  podLabels: {}
  tolerateAllTaints: false
  tolerations: []
  resources: {}
  containerResources:
    ebsPlugin: {}
    nodeDriverRegistrar: {}
    liveness: {}
  volumeAttachLimit:

serviceAccount:
  controller:
    create: true # A service account will be created for you if set to true. Set to false if you want to use your own.
    name: ebs-csi-controller-sa # Name of the service-account to be used/created.
    annotations: {}
  snapshot:
    create: true
    name: ebs-snapshot-controller
    annotations: {}
  node:
    create: true
    name: ebs-csi-node-sa
    annotations: {}

storageClasses: []
# Add StorageClass resources like:
# - name: ebs-sc
#   # annotation metadata
#   annotations:
#     storageclass.kubernetes.io/is-default-class: "true"
#   # label metadata
#   labels:
#     my-label-is: supercool
#   # defaults to WaitForFirstConsumer
#   volumeBindingMode: WaitForFirstConsumer
#   # defaults to Delete
#   reclaimPolicy: Retain
#   parameters:
#     encrypted: "true"<|MERGE_RESOLUTION|>--- conflicted
+++ resolved
@@ -30,11 +30,8 @@
 snapshotController:
   repository: k8s.gcr.io/sig-storage/snapshot-controller
   tag: "v3.0.3"
-<<<<<<< HEAD
   podAnnotations: {}
-=======
   podLabels: {}
->>>>>>> 7f908fcc
 
 proxy:
   http_proxy:
