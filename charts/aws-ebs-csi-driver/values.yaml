# Default values for aws-ebs-csi-driver.
# This is a YAML-formatted file.
# Declare variables to be passed into your templates.

image:
  repository: k8s.gcr.io/provider-aws/aws-ebs-csi-driver
<<<<<<< HEAD
  tag: "v1.1.0"
=======
  # Overrides the image tag whose default is v{{ .Chart.AppVersion }}
  tag: ""
>>>>>>> 2fad5c22
  pullPolicy: IfNotPresent

sidecars:
  provisioner:
    env: []
    image:
      pullPolicy: IfNotPresent
      repository: k8s.gcr.io/sig-storage/csi-provisioner
      tag: "v2.1.1"
    logLevel: 2
    resources: {}
  attacher:
    env: []
    image:
      pullPolicy: IfNotPresent
      repository: k8s.gcr.io/sig-storage/csi-attacher
      tag: "v3.1.0"
    logLevel: 2
    resources: {}
  snapshotter:
    env: []
    image:
      pullPolicy: IfNotPresent
      repository: k8s.gcr.io/sig-storage/csi-snapshotter
      tag: "v3.0.3"
    logLevel: 2
    resources: {}
  livenessProbe:
    image:
      pullPolicy: IfNotPresent
      repository: k8s.gcr.io/sig-storage/livenessprobe
      tag: "v2.2.0"
    resources: {}
  resizer:
    env: []
    image:
      pullPolicy: IfNotPresent
      repository: k8s.gcr.io/sig-storage/csi-resizer
      tag: "v1.0.0"
    logLevel: 2
    resources: {}
  nodeDriverRegistrar:
    env: []
    image:
      pullPolicy: IfNotPresent
      repository: k8s.gcr.io/sig-storage/csi-node-driver-registrar
      tag: "v2.1.0"
    logLevel: 2
    resources: {}

proxy:
  http_proxy:
  no_proxy:

imagePullSecrets: []
nameOverride:
fullnameOverride:

controller:
  # If arbitrary args like "--aws-sdk-debug-log=true" need to be passed, use this value
  additionalArgs: []
  affinity: {}
  # The default filesystem type of the volume to provision when fstype is unspecified in the StorageClass.
  # If the default is not set and fstype is unset in the StorageClass, then no fstype will be set
  defaultFsType: ext4
  env: []
  # If set, add pv/pvc metadata to plugin create requests as parameters.
  extraCreateMetadata: true
  # Extra volume tags to attach to each dynamically provisioned volume.
  # ---
  # extraVolumeTags:
  #   key1: value1
  #   key2: value2
  extraVolumeTags: {}
  httpEndpoint:
  # ID of the Kubernetes cluster used for tagging provisioned EBS volumes (optional).
  k8sTagClusterId:
  logLevel: 2
  nodeSelector: {}
  podAnnotations: {}
  podLabels: {}
  priorityClassName: system-cluster-critical
  # AWS region to use. If not specified then the region will be looked up via the AWS EC2 metadata
  # service.
  # ---
  # region: us-east-1
  region:
  replicaCount: 2
  updateStrategy: {}
  # type: RollingUpdate
  # rollingUpdate:
  #   maxSurge: 0
  #   maxUnavailable: 1
  resources: {}
  # We usually recommend not to specify default resources and to leave this as a conscious
  # choice for the user. This also increases chances charts run on environments with little
  # resources, such as Minikube. If you do want to specify resources, uncomment the following
  # lines, adjust them as necessary, and remove the curly braces after 'resources:'.
  # Note that you will need to set resource requests if you want the cluster autoscaler to
  # scale your nodes when you increase/decrease the number of ebs-csi-controller replicas.
  # limits:
  #   cpu: 100m
  #   memory: 128Mi
  # requests:
  #   cpu: 100m
  #   memory: 128Mi
  serviceAccount:
    create: true  # A service account will be created for you if set to true. Set to false if you want to use your own.
    name: ebs-csi-controller-sa  # Name of the service-account to be used/created.
    annotations: {}
  tolerations: []
  # TSCs without the label selector stanza
  #
  # Example:
  #
  # topologySpreadConstraints:
  #  - maxSkew: 1
  #    topologyKey: topology.kubernetes.io/zone
  #    whenUnsatisfiable: ScheduleAnyway
  #  - maxSkew: 1
  #    topologyKey: kubernetes.io/hostname
  #    whenUnsatisfiable: ScheduleAnyway
  topologySpreadConstraints: []

node:
  env: []
  kubeletPath: /var/lib/kubelet
  logLevel: 2
  priorityClassName:
  nodeSelector: {}
  podAnnotations: {}
  podLabels: {}
  tolerateAllTaints: false
  tolerations: []
  resources: {}
  serviceAccount:
    create: true
    name: ebs-csi-node-sa
    annotations: {}
  enableWindows: false
  # The "maximum number of attachable volumes" per node
  volumeAttachLimit:
  updateStrategy:
    type: RollingUpdate
    rollingUpdate:
      maxUnavailable: "10%"

storageClasses: []
# Add StorageClass resources like:
# - name: ebs-sc
#   # annotation metadata
#   annotations:
#     storageclass.kubernetes.io/is-default-class: "true"
#   # label metadata
#   labels:
#     my-label-is: supercool
#   # defaults to WaitForFirstConsumer
#   volumeBindingMode: WaitForFirstConsumer
#   # defaults to Delete
#   reclaimPolicy: Retain
#   parameters:
#     encrypted: "true"<|MERGE_RESOLUTION|>--- conflicted
+++ resolved
@@ -4,12 +4,8 @@
 
 image:
   repository: k8s.gcr.io/provider-aws/aws-ebs-csi-driver
-<<<<<<< HEAD
-  tag: "v1.1.0"
-=======
   # Overrides the image tag whose default is v{{ .Chart.AppVersion }}
   tag: ""
->>>>>>> 2fad5c22
   pullPolicy: IfNotPresent
 
 sidecars:
