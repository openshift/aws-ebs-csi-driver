apiVersion: v2
<<<<<<< HEAD
appVersion: 1.5.0
name: aws-ebs-csi-driver
description: A Helm chart for AWS EBS CSI Driver
version: 2.6.2
=======
appVersion: 1.5.1
name: aws-ebs-csi-driver
description: A Helm chart for AWS EBS CSI Driver
version: 2.6.3
>>>>>>> 6cfd286e
kubeVersion: ">=1.17.0-0"
home: https://github.com/kubernetes-sigs/aws-ebs-csi-driver
sources:
  - https://github.com/kubernetes-sigs/aws-ebs-csi-driver
keywords:
  - aws
  - ebs
  - csi
maintainers:
  - name: leakingtapan
    email: chengpan@amazon.com
  - name: krmichel
    url: https://github.com/krmichel
annotations:
  artifacthub.io/changes: |
    - kind: added
      description: Custom controller.updateStrategy to set controller deployment strategy.<|MERGE_RESOLUTION|>--- conflicted
+++ resolved
@@ -1,15 +1,8 @@
 apiVersion: v2
-<<<<<<< HEAD
-appVersion: 1.5.0
-name: aws-ebs-csi-driver
-description: A Helm chart for AWS EBS CSI Driver
-version: 2.6.2
-=======
 appVersion: 1.5.1
 name: aws-ebs-csi-driver
 description: A Helm chart for AWS EBS CSI Driver
 version: 2.6.3
->>>>>>> 6cfd286e
 kubeVersion: ">=1.17.0-0"
 home: https://github.com/kubernetes-sigs/aws-ebs-csi-driver
 sources:
