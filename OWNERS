--- conflicted
+++ resolved
@@ -1,26 +1,3 @@
 approvers:
-<<<<<<< HEAD
 - openshift-storage-maintainers
-component: "Storage"
-subcomponent: Kubernetes External Components
-=======
-- bertinatto
-- jsafrane
-- gnufied
-- ddebroy
-- d-nishi
-- leakingtapan
-- wongma7
-- ayberk
-- AndyXiangLi
-reviewers:
-- bertinatto
-- jsafrane
-- gnufied
-- ddebroy
-- d-nishi
-- leakingtapan
-- wongma7
-- ayberk
-- AndyXiangLi
->>>>>>> 8c8c8651
+component: "Storage"