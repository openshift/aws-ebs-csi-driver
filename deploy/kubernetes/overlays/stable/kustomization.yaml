--- conflicted
+++ resolved
@@ -4,13 +4,8 @@
   - ../../base
 images:
   - name: k8s.gcr.io/provider-aws/aws-ebs-csi-driver
-<<<<<<< HEAD
-    newTag: v0.9.0
-  - name: quay.io/k8scsi/csi-provisioner
-=======
     newTag: v0.10.1
   - name: k8s.gcr.io/sig-storage/csi-provisioner
->>>>>>> 8c8c8651
     newTag: v2.0.2
   - name: k8s.gcr.io/sig-storage/csi-attacher
     newTag: v3.0.0
