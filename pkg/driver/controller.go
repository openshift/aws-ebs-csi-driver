--- conflicted
+++ resolved
@@ -143,12 +143,8 @@
 		isEncrypted            bool
 		kmsKeyID               string
 		volumeTags             = map[string]string{
-<<<<<<< HEAD
-			cloud.VolumeNameTagKey: volName,
-=======
 			cloud.VolumeNameTagKey:   volName,
 			cloud.AwsEbsDriverTagKey: isManagedByDriver,
->>>>>>> 8b1e5686
 		}
 	)
 
