--- conflicted
+++ resolved
@@ -608,8 +608,6 @@
 				Tags: map[string]string{
 					SnapshotNameTagKey: "snap-test-name",
 					"extra-tag-key":    "extra-tag-value",
-<<<<<<< HEAD
-=======
 				},
 			},
 			expInput: &ec2.CreateSnapshotInput{
@@ -629,27 +627,6 @@
 							},
 						},
 					},
->>>>>>> f5413803
-				},
-				Description: aws.String("Created by AWS EBS CSI driver for volume snap-test-volume"),
-			},
-			expInput: &ec2.CreateSnapshotInput{
-				VolumeId: aws.String("snap-test-volume"),
-				DryRun:   aws.Bool(false),
-				TagSpecifications: []*ec2.TagSpecification{
-					{
-						ResourceType: aws.String("snapshot"),
-						Tags: []*ec2.Tag{
-							{
-								Key:   aws.String(SnapshotNameTagKey),
-								Value: aws.String("snap-test-name"),
-							},
-							{
-								Key:   aws.String("extra-tag-key"),
-								Value: aws.String("extra-tag-value"),
-							},
-						},
-					},
 				},
 				Description: aws.String("Created by AWS EBS CSI driver for volume snap-test-volume"),
 			},
