// Copyright 2018 The Go Authors. All rights reserved.
// Use of this source code is governed by a BSD-style
// license that can be found in the LICENSE file.

<<<<<<< HEAD
=======
//go:build !purego
>>>>>>> 8b1e5686
// +build !purego

// Package subtle implements functions that are often useful in cryptographic
// code but require careful thought to use correctly.
package subtle // import "golang.org/x/crypto/internal/subtle"

import "unsafe"

// AnyOverlap reports whether x and y share memory at any (not necessarily
// corresponding) index. The memory beyond the slice length is ignored.
func AnyOverlap(x, y []byte) bool {
	return len(x) > 0 && len(y) > 0 &&
		uintptr(unsafe.Pointer(&x[0])) <= uintptr(unsafe.Pointer(&y[len(y)-1])) &&
		uintptr(unsafe.Pointer(&y[0])) <= uintptr(unsafe.Pointer(&x[len(x)-1]))
}

// InexactOverlap reports whether x and y share memory at any non-corresponding
// index. The memory beyond the slice length is ignored. Note that x and y can
// have different lengths and still not have any inexact overlap.
//
// InexactOverlap can be used to implement the requirements of the crypto/cipher
// AEAD, Block, BlockMode and Stream interfaces.
func InexactOverlap(x, y []byte) bool {
	if len(x) == 0 || len(y) == 0 || &x[0] == &y[0] {
		return false
	}
	return AnyOverlap(x, y)
}<|MERGE_RESOLUTION|>--- conflicted
+++ resolved
@@ -2,10 +2,7 @@
 // Use of this source code is governed by a BSD-style
 // license that can be found in the LICENSE file.
 
-<<<<<<< HEAD
-=======
 //go:build !purego
->>>>>>> 8b1e5686
 // +build !purego
 
 // Package subtle implements functions that are often useful in cryptographic
